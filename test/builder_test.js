--- conflicted
+++ resolved
@@ -9,25 +9,16 @@
   throw error
 })
 
-<<<<<<< HEAD
-function countingTree(readFn) {
-=======
 function countingTree (readFn, description) {
->>>>>>> e28df502
   return {
-    read: function(readTree) {
+    read: function (readTree) {
       this.readCount++
       return readFn.call(this, readTree)
     },
     readCount: 0,
-<<<<<<< HEAD
-    cleanup: function() {
-      var self = this;
-=======
     description: description,
     cleanup: function () {
       var self = this
->>>>>>> e28df502
 
       return RSVP.resolve()
         .then(function() {
@@ -126,109 +117,84 @@
     }
 
     var builder = new Builder(parent)
-<<<<<<< HEAD
     return builder.build().then(function(hash) {
       expect(hash.directory).to.equal('parentTreeDir')
       var parentNode = hash.graph
       expect(parentNode.directory).to.equal('parentTreeDir')
       expect(parentNode.tree).to.equal(parent)
-      timeEqual(parentNode.totalTime, 50e6)
-      timeEqual(parentNode.selfTime, 30e6)
       expect(parentNode.subtrees.length).to.equal(1)
       var childNode = parentNode.subtrees[0]
       expect(childNode.directory).to.equal('childTreeDir')
       expect(childNode.tree).to.equal(child)
-      timeEqual(childNode.totalTime, 20e6)
-      timeEqual(childNode.selfTime, 20e6)
       expect(childNode.subtrees.length).to.equal(1)
       var leafNode = childNode.subtrees[0]
       expect(leafNode.directory).to.equal('srcDir')
       expect(leafNode.tree).to.equal('srcDir')
-      expect(leafNode.totalTime).to.equal(0)
-      expect(leafNode.selfTime).to.equal(0)
       expect(leafNode.subtrees.length).to.equal(0)
-=======
-    builder.build().then(function (hash) {
-      t.equal(hash.directory, 'parentTreeDir')
-      var parentBroccoliNode = hash.graph
-      t.equal(parentBroccoliNode.directory, 'parentTreeDir')
-      t.equal(parentBroccoliNode.tree, parent)
-      t.equal(parentBroccoliNode.subtrees.length, 1)
-      var childBroccoliNode = parentBroccoliNode.subtrees[0]
-      t.equal(childBroccoliNode.directory, 'childTreeDir')
-      t.equal(childBroccoliNode.tree, child)
-      t.equal(childBroccoliNode.subtrees.length, 1)
-      var leafBroccoliNode = childBroccoliNode.subtrees[0]
-      t.equal(leafBroccoliNode.directory, 'srcDir')
-      t.equal(leafBroccoliNode.tree, 'srcDir')
-      t.equal(leafBroccoliNode.subtrees.length, 0)
-
-
-      var json = heimdall.toJSON()
-
-      t.equal(json.nodes.length, 4)
-
-      var parentNode = json.nodes[1]
-      timeEqual(parentNode.stats.time.self, 30e6)
-
-      var childNode = json.nodes[2]
-      timeEqual(childNode.stats.time.self, 20e6)
-
-      var leafNode = json.nodes[3]
-      timeEqual(leafNode.stats.time.self, 0)
-
-      for (var i=0; i<json.nodes.length; ++i) {
-        delete json.nodes[i].stats.time.self
-      }
-
-      t.deepEqual(json, {
-        nodes: [{
-          _id: 0,
-          id: {
-            name: 'heimdall',
-          },
-          stats: {
-            own: {},
-            time: {},
-          },
-          children: [1],
-        }, {
-          _id: 1,
-          id: {
-            name: 'parent',
-            broccoliNode: true,
-          },
-          stats: {
-            own: {},
-            time: {},
-          },
-          children: [2],
-        }, {
-          _id: 2,
-          id: {
-            name: 'child',
-            broccoliNode: true,
-          },
-          stats: {
-            own: {},
-            time: {},
-          },
-          children: [3],
-        }, {
-          _id: 3,
-          id: {
-            name: 'srcDir',
-            broccoliNode: true,
-          },
-          stats: {
-            own: {},
-            time: {},
-          },
-          children: [],
-        }],
-      })
-      t.end()
->>>>>>> e28df502
+    })
+
+    var json = heimdall.toJSON()
+
+    expect(json.nodes.length).to.equal(4)
+
+    var parentNode = json.nodes[1]
+    timeEqual(parentNode.stats.time.self, 30e6)
+
+    var childNode = json.nodes[2]
+    timeEqual(childNode.stats.time.self, 20e6)
+
+    var leafNode = json.nodes[3]
+    timeEqual(leafNode.stats.time.self, 0)
+
+    for (var i=0; i<json.nodes.length; ++i) {
+      delete json.nodes[i].stats.time.self
+    }
+    
+    expect(json).to.deep.equal(json, {
+      nodes: [{
+        _id: 0,
+        id: {
+          name: 'heimdall',
+        },
+        stats: {
+          own: {},
+          time: {},
+        },
+        children: [1],
+      }, {
+        _id: 1,
+        id: {
+          name: 'parent',
+          broccoliNode: true,
+        },
+        stats: {
+          own: {},
+          time: {},
+        },
+        children: [2],
+      }, {
+        _id: 2,
+        id: {
+          name: 'child',
+          broccoliNode: true,
+        },
+        stats: {
+          own: {},
+          time: {},
+        },
+        children: [3],
+      }, {
+        _id: 3,
+        id: {
+          name: 'srcDir',
+          broccoliNode: true,
+        },
+        stats: {
+          own: {},
+          time: {},
+        },
+        children: [],
+      }],
     })
   })
 
