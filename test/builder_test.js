--- conflicted
+++ resolved
@@ -160,43 +160,25 @@
     })
   })
 
-<<<<<<< HEAD
   it('tree graph', function() {
     var parent = countingTree(function(readTree) {
       return readTree(child).then(function(dir) {
-        return new RSVP.Promise(function(resolve, reject) {
-          setTimeout(function() { resolve('parentTreeDir') }, 30)
-=======
-  test('tree graph', function (t) {
-    var parent = countingTree(function (readTree) {
-      return readTree(child).then(function (dir) {
         return readTree(shared).then(function() {
-          return new RSVP.Promise(function (resolve, reject) {
+          return new RSVP.Promise(function(resolve, reject) {
             setTimeout(function() { resolve('parentTreeDir') }, 30)
           })
->>>>>>> 28425cf4
         })
       })
     }, 'parent')
 
-<<<<<<< HEAD
     var child = countingTree(function(readTree) {
-      return readTree('srcDir').then(function(dir) {
+      return readTree(shared).then(function(dir) {
         return new RSVP.Promise(function(resolve, reject) {
-=======
-    var child = countingTree(function (readTree) {
-      return readTree(shared).then(function (dir) {
-        return new RSVP.Promise(function (resolve, reject) {
->>>>>>> 28425cf4
           setTimeout(function() { resolve('childTreeDir') }, 20)
         })
       })
     }, 'child')
 
-<<<<<<< HEAD
-    var timeEqual = function(a, b) {
-      expect(a).to.be.a('number')
-=======
     var shared = countingTree(function (readTree) {
       return readTree('srcDir').then(function (dir) {
         return new RSVP.Promise(function (resolve, reject) {
@@ -204,10 +186,9 @@
         })
       })
     }, 'shared')
-
-    var timeEqual = function (a, b) {
-      t.equal(typeof a, 'number')
->>>>>>> 28425cf4
+  
+    var timeEqual = function(a, b) {
+      expect(a).to.be.a('number')
 
       // do not run timing assertions in Travis builds
       // the actual results of process.hrtime() are not
@@ -218,48 +199,27 @@
     }
 
     var builder = new Builder(parent)
-<<<<<<< HEAD
     return builder.build().then(function(hash) {
       expect(hash.directory).to.equal('parentTreeDir')
-      var parentNode = hash.graph
-      expect(parentNode.directory).to.equal('parentTreeDir')
-      expect(parentNode.tree).to.equal(parent)
-      expect(parentNode.subtrees.length).to.equal(1)
-      var childNode = parentNode.subtrees[0]
-      expect(childNode.directory).to.equal('childTreeDir')
-      expect(childNode.tree).to.equal(child)
-      expect(childNode.subtrees.length).to.equal(1)
-      var leafNode = childNode.subtrees[0]
-      expect(leafNode.directory).to.equal('srcDir')
-      expect(leafNode.tree).to.equal('srcDir')
-      expect(leafNode.subtrees.length).to.equal(0)
+      var parentBroccoliNode = hash.graph
+      expect(parentBroccoliNode.directory).to.equal('parentTreeDir')
+      expect(parentBroccoliNode.tree).to.equal(parent)
+      expect(parentBroccoliNode.subtrees.length).to.equal(2)
+      var childBroccoliNode = parentBroccoliNode.subtrees[0]
+      expect(childBroccoliNode.directory).to.equal('childTreeDir')
+      expect(childBroccoliNode.tree).to.equal(child)
+      expect(childBroccoliNode.subtrees.length).to.equal(1)
+      var sharedBroccoliNode = childBroccoliNode.subtrees[0]
+      expect(sharedBroccoliNode.subtrees.length).to.equal(1)      
+      var leafBroccoliNode = sharedBroccoliNode.subtrees[0]
+      expect(leafBroccoliNode.directory).to.equal('srcDir')
+      expect(leafBroccoliNode.tree).to.equal('srcDir')
+      expect(leafBroccoliNode.subtrees.length).to.equal(0)
     })
 
     var json = heimdall.toJSON()
-=======
-    builder.build().then(function (hash) {
-      t.equal(hash.directory, 'parentTreeDir')
-      var parentBroccoliNode = hash.graph
-      t.equal(parentBroccoliNode.directory, 'parentTreeDir')
-      t.equal(parentBroccoliNode.tree, parent)
-      t.equal(parentBroccoliNode.subtrees.length, 2)
-      var childBroccoliNode = parentBroccoliNode.subtrees[0]
-      t.equal(childBroccoliNode.directory, 'childTreeDir')
-      t.equal(childBroccoliNode.tree, child)
-      t.equal(childBroccoliNode.subtrees.length, 1)
-      var sharedBroccoliNode = childBroccoliNode.subtrees[0]
-      t.equal(sharedBroccoliNode.subtrees.length, 1)
-      var leafBroccoliNode = sharedBroccoliNode.subtrees[0]
-      t.equal(leafBroccoliNode.directory, 'srcDir')
-      t.equal(leafBroccoliNode.tree, 'srcDir')
-      t.equal(leafBroccoliNode.subtrees.length, 0)
-
-      var json = heimdall.toJSON()
-
-      t.equal(json.nodes.length, 6)
->>>>>>> 28425cf4
-
-    expect(json.nodes.length).to.equal(4)
+
+    expect(json.nodes.length).to.equal(6)
 
     var parentNode = json.nodes[1]
     timeEqual(parentNode.stats.time.self, 30e6)
@@ -270,12 +230,11 @@
     var leafNode = json.nodes[3]
     timeEqual(leafNode.stats.time.self, 0)
 
-<<<<<<< HEAD
     for (var i=0; i<json.nodes.length; ++i) {
       delete json.nodes[i].stats.time.self
     }
     
-    expect(json).to.deep.equal(json, {
+    expect(json).to.deep.equal({
       nodes: [{
         _id: 0,
         id: {
@@ -291,17 +250,21 @@
         id: {
           name: 'parent',
           broccoliNode: true,
-        },
-        stats: {
-          own: {},
-          time: {},
-        },
-        children: [2],
+          broccoliId: 0,
+          broccoliCachedNode: false
+        },
+        stats: {
+          own: {},
+          time: {},
+        },
+        children: [2, 5],
       }, {
         _id: 2,
         id: {
           name: 'child',
           broccoliNode: true,
+          broccoliId: 1,
+          broccoliCachedNode: false
         },
         stats: {
           own: {},
@@ -311,98 +274,44 @@
       }, {
         _id: 3,
         id: {
+          name: 'shared',
+          broccoliNode: true,
+          broccoliId: 2,
+          broccoliCachedNode: false
+        },
+        stats: {
+          own: {},
+          time: {},
+        },
+        children: [4],
+      }, {
+        _id: 4,
+        id: {
           name: 'srcDir',
           broccoliNode: true,
+          broccoliId: 3,
+          broccoliCachedNode: false
         },
         stats: {
           own: {},
           time: {},
         },
         children: [],
-      }],
-=======
-      t.deepEqual(json, {
-        nodes: [{
-          _id: 0,
-          id: {
-            name: 'heimdall',
-          },
-          stats: {
-            own: {},
-            time: {},
-          },
-          children: [1],
-        }, {
-          _id: 1,
-          id: {
-            name: 'parent',
-            broccoliNode: true,
-            broccoliId: 0,
-            broccoliCachedNode: false
-          },
-          stats: {
-            own: {},
-            time: {},
-          },
-          children: [2, 5],
-        }, {
-          _id: 2,
-          id: {
-            name: 'child',
-            broccoliNode: true,
-            broccoliId: 1,
-            broccoliCachedNode: false
-          },
-          stats: {
-            own: {},
-            time: {},
-          },
-          children: [3],
-        }, {
-          _id: 3,
-          id: {
-            name: 'shared',
-            broccoliNode: true,
-            broccoliId: 2,
-            broccoliCachedNode: false
-          },
-          stats: {
-            own: {},
-            time: {},
-          },
-          children: [4],
-        }, {
-          _id: 4,
-          id: {
-            name: 'srcDir',
-            broccoliNode: true,
-            broccoliId: 3,
-            broccoliCachedNode: false
-          },
-          stats: {
-            own: {},
-            time: {},
-          },
-          children: [],
-        }, {
-          _id: 5,
-          id: {
-            name: 'shared',
-            broccoliNode: true,
-            broccoliId: 2,
-            broccoliCachedNode: true
-          },
-          stats: {
-            own: {},
-            time: {},
-          },
-          children: [],
-        }
-
-        ],
-      })
-      t.end()
->>>>>>> 28425cf4
+      }, {
+        _id: 5,
+        id: {
+          name: 'shared',
+          broccoliNode: true,
+          broccoliId: 2,
+          broccoliCachedNode: true
+        },
+        stats: {
+          own: {},
+          time: {},
+        },
+        children: [],
+      }
+      ],
     })
   })
 
