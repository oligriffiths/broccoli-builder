--- conflicted
+++ resolved
@@ -70,17 +70,10 @@
         var subtree1 = countingTree(function(readTree) { return 'foo' })
         var subtree2 = countingTree(function(readTree) { throw new Error('bar') })
         var builder = new Builder(tree)
-<<<<<<< HEAD
         return builder.build().then(function(hash) {
           expect(hash.directory).to.equal('foo')
           builder.build().catch(function(err) {
-            expect(err.message).to.equal('bar')
-=======
-        builder.build().then(function (hash) {
-          t.equal(hash.directory, 'foo')
-          builder.build().catch(function (err) {
-            t.equal(err.message, 'The Broccoli Plugin: [object Object] failed with:')
->>>>>>> eb1c827d
+            expect(err.message).to.equal('The Broccoli Plugin: [object Object] failed with:')
             return builder.cleanup()
           })
           .then(function() {
@@ -117,11 +110,7 @@
       // the actual results of process.hrtime() are not
       // reliable
       if (process.env.CI !== 'true') {
-<<<<<<< HEAD
-        expect(a).to.be.within(b - 5e6, b + 5e6)
-=======
-        t.ok(a >= b - 5e7 && a <= b + 5e7, a + ' should be within ' + b + ' +/- 5e7')
->>>>>>> eb1c827d
+        expect(a).to.be.within(b - 5e7, b + 5e7)
       }
     }
 
