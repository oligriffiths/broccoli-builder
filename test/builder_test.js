--- conflicted
+++ resolved
@@ -72,17 +72,10 @@
         var subtree1 = countingTree(function(readTree) { return 'foo' })
         var subtree2 = countingTree(function(readTree) { throw new Error('bar') })
         var builder = new Builder(tree)
-<<<<<<< HEAD
         return builder.build().then(function(hash) {
           expect(hash.directory).to.equal('foo')
           builder.build().catch(function(err) {
-            expect(err.message).to.equal('The Broccoli Plugin: [object Object] failed with:')
-=======
-        builder.build().then(function (hash) {
-          t.equal(hash.directory, 'foo')
-          builder.build().catch(function (err) {
-            t.ok(/Build Canceled: Broccoli Builder ran into an error with `undefined` plugin./.test(err.message))
->>>>>>> 055f9429
+            expect(err.message).to.contain('Build Canceled: Broccoli Builder ran into an error with `undefined` plugin.')
             return builder.cleanup()
           })
           .finally(function() {
