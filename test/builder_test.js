var broccoli = require('..')
var Builder = broccoli.Builder
var chai = require('chai'), expect = chai.expect
var chaiAsPromised = require('chai-as-promised'); chai.use(chaiAsPromised)
var RSVP = require('rsvp')
var heimdall = require('heimdalljs')

RSVP.on('error', function(error) {
  throw error
})

function countingTree (readFn, description) {
  return {
    read: function (readTree) {
      this.readCount++
      return readFn.call(this, readTree)
    },
    readCount: 0,
    description: description,
    cleanup: function () {
      var self = this

      return RSVP.resolve()
        .then(function() {
          self.cleanupCount++
        })
    },
    cleanupCount: 0
  }
}

describe('Builder', function() {
  describe('core functionality', function() {
    describe('build', function() {
      it('passes through string tree', function() {
        var builder = new Builder('someDir')
        return expect(builder.build()).to.eventually.have.property('directory', 'someDir')
      })

      it('calls read on the given tree object', function() {
        var builder = new Builder({
          read: function(readTree) { return 'someDir' }
        })
        return expect(builder.build()).to.eventually.have.property('directory', 'someDir')
      })
    })

    it('readTree deduplicates', function() {
      var subtree = new countingTree(function(readTree) { return 'foo' })
      var builder = new Builder({
        read: function(readTree) {
          return readTree(subtree).then(function(hash) {
            var dirPromise = readTree(subtree) // read subtree again
            expect(dirPromise.then).to.be.a('function')
            return dirPromise
          })
        }
      })
      return builder.build().then(function(hash) {
        expect(hash.directory).to.equal('foo')
        expect(subtree.readCount).to.equal(1)
      })
    })

    describe('cleanup', function() {
      it('is called on all trees called ever', function() {
        var tree = countingTree(function(readTree) {
          // Interesting edge case: Read subtree1 on the first read, subtree2 on
          // the second
          return readTree(this.readCount === 1 ? subtree1 : subtree2)
        })
        var subtree1 = countingTree(function(readTree) { return 'foo' })
        var subtree2 = countingTree(function(readTree) { throw new Error('bar') })
        var builder = new Builder(tree)
        return builder.build().then(function(hash) {
          expect(hash.directory).to.equal('foo')
          builder.build().catch(function(err) {
            expect(err.message).to.equal('The Broccoli Plugin: [object Object] failed with:')
            return builder.cleanup()
          })
          .finally(function() {
            expect(tree.cleanupCount).to.equal(1)
            expect(subtree1.cleanupCount).to.equal(1)
            expect(subtree2.cleanupCount).to.equal(1)
          });
        })
      })

      it('cannot build already cleanedup build', function (done) {
        var tree = countingTree(function (readTree) {
          // Interesting edge case: Read subtree1 on the first read, subtree2 on
          // the second
          return readTree(this.readCount === 1 ? subtree1 : subtree2)
        })
        var subtree1 = countingTree(function (readTree) { return 'foo' })
        var subtree2 = countingTree(function (readTree) { throw new Error('bar') })
        var builder = new Builder(tree)
        builder.cleanup();
        builder.build().then(function (hash) {
          expect(false).to.equal(true, 'should not succeed');
          done();
        }).catch(function(e) {
          expect(tree.cleanupCount).to.equal(0)
          expect(subtree1.cleanupCount).to.equal(0)
          expect(subtree2.cleanupCount).to.equal(0)
          expect(e.message).to.equal('cannot build this builder, as it has been previously canceled');;
          done();
        });
      })

      it('a build step run once the build is cancelled will not wrong, and the build will fail', function (done) {
        var tree = countingTree(function (readTree) {
          // Interesting edge case: Read subtree1 on the first read, subtree2 on
          // the second
          return readTree(this.readCount === 1 ? subtree1 : subtree2)
        })
        var subtree1 = countingTree(function (readTree) { return 'foo' })
        var subtree2 = countingTree(function (readTree) { throw new Error('bar') })
        var builder = new Builder(tree)
        var build = builder.build()
        builder.cleanup();
        build.then(function (hash) {
          expect(false).to.equal(true, 'should not succeed');
          done();
        }).catch(function(reason) {
          expect(tree.cleanupCount).to.equal(0)
          expect(subtree1.cleanupCount).to.equal(0)
          expect(subtree2.cleanupCount).to.equal(0)
          expect(reason.message).to.equal('Build Canceled');
          expect(reason.isSilentError).to.equal(true);;
          done();
        });
      })

      it('is calls trees so far read (after one step)', function (done) {
        var cleaner;
        var tree = countingTree(function (readTree) {
          // Interesting edge case: Read subtree1 on the first read, subtree2 on
          // the second
          cleaner = builder.cleanup();
          return readTree(subtree1);
        })
        var subtree1 = countingTree(function (readTree) {
          return 'foo'
        })
        var builder = new Builder(tree)

        builder.build().then(function () {
          expect(true).to.equal(false, 'should not succeed')
          done();
        }).catch(function(reason) {
<<<<<<< HEAD
          expect(reason.message).to.equal('Build Canceled')
=======
          t.ok(reason.message.indexOf('Build Canceled: Broccoli Builder ran into an error with') !== -1)

>>>>>>> 0618deba
          return cleaner.then(function() {
            expect(tree.cleanupCount).to.equal(1)
            expect(subtree1.cleanupCount).to.equal(0) // never read the second, so we wont clean it up
            done();
          })
        })
      })
    })
  })

  it('tree graph', function() {
    var parent = countingTree(function(readTree) {
      return readTree(child).then(function(dir) {
        return readTree(shared).then(function() {
          return new RSVP.Promise(function(resolve, reject) {
            setTimeout(function() { resolve('parentTreeDir') }, 30)
          })
        })
      })
    }, 'parent')

    var child = countingTree(function(readTree) {
      return readTree(shared).then(function(dir) {
        return new RSVP.Promise(function(resolve, reject) {
          setTimeout(function() { resolve('childTreeDir') }, 20)
        })
      })
    }, 'child')

    var shared = countingTree(function (readTree) {
      return readTree('srcDir').then(function (dir) {
        return new RSVP.Promise(function (resolve, reject) {
          setTimeout(function() { resolve('sharedTreeDir') }, 20)
        })
      })
    }, 'shared')
  
    var timeEqual = function(a, b) {
      expect(a).to.be.a('number')

      // do not run timing assertions in Travis builds
      // the actual results of process.hrtime() are not
      // reliable
      if (process.env.CI !== 'true') {
        expect(a).to.be.within(b - 5e7, b + 5e7)
      }
    }

    var builder = new Builder(parent)
    return builder.build().then(function(hash) {
      expect(hash.directory).to.equal('parentTreeDir')
      var parentBroccoliNode = hash.graph
      expect(parentBroccoliNode.directory).to.equal('parentTreeDir')
      expect(parentBroccoliNode.tree).to.equal(parent)
      expect(parentBroccoliNode.subtrees.length).to.equal(2)
      var childBroccoliNode = parentBroccoliNode.subtrees[0]
      expect(childBroccoliNode.directory).to.equal('childTreeDir')
      expect(childBroccoliNode.tree).to.equal(child)
      expect(childBroccoliNode.subtrees.length).to.equal(1)
      var sharedBroccoliNode = childBroccoliNode.subtrees[0]
      expect(sharedBroccoliNode.subtrees.length).to.equal(1)      
      var leafBroccoliNode = sharedBroccoliNode.subtrees[0]
      expect(leafBroccoliNode.directory).to.equal('srcDir')
      expect(leafBroccoliNode.tree).to.equal('srcDir')
      expect(leafBroccoliNode.subtrees.length).to.equal(0)
    })

    var json = heimdall.toJSON()

    expect(json.nodes.length).to.equal(6)

    var parentNode = json.nodes[1]
    timeEqual(parentNode.stats.time.self, 30e6)

    var childNode = json.nodes[2]
    timeEqual(childNode.stats.time.self, 20e6)

    var leafNode = json.nodes[3]
    timeEqual(leafNode.stats.time.self, 0)

    for (var i=0; i<json.nodes.length; ++i) {
      delete json.nodes[i].stats.time.self
    }
    
    expect(json).to.deep.equal({
      nodes: [{
        _id: 0,
        id: {
          name: 'heimdall',
        },
        stats: {
          own: {},
          time: {},
        },
        children: [1],
      }, {
        _id: 1,
        id: {
          name: 'parent',
          broccoliNode: true,
          broccoliId: 0,
          broccoliCachedNode: false,
          broccoliPluginName: undefined
        },
        stats: {
          own: {},
          time: {},
        },
        children: [2, 5],
      }, {
        _id: 2,
        id: {
          name: 'child',
          broccoliNode: true,
          broccoliId: 1,
          broccoliCachedNode: false,
          broccoliPluginName: undefined
        },
        stats: {
          own: {},
          time: {},
        },
        children: [3],
      }, {
        _id: 3,
        id: {
          name: 'shared',
          broccoliNode: true,
          broccoliId: 2,
          broccoliCachedNode: false,
          broccoliPluginName: undefined
        },
        stats: {
          own: {},
          time: {},
        },
        children: [4],
      }, {
        _id: 4,
        id: {
          name: 'srcDir',
          broccoliNode: true,
          broccoliId: 3,
          broccoliCachedNode: false,
          broccoliPluginName: undefined
        },
        stats: {
          own: {},
          time: {},
        },
        children: [],
      }, {
        _id: 5,
        id: {
          name: 'shared',
          broccoliNode: true,
          broccoliId: 2,
          broccoliCachedNode: true,
          broccoliPluginName: undefined
        },
        stats: {
          own: {},
          time: {},
        },
        children: [],
      }

      ],
    })
  })

  it('string tree callback', function() {
    var builder = new Builder('fooDir')
    var callbackCalled = false
    return builder.build(function willReadStringTree(dir) {
      expect(dir).to.equal('fooDir')
      callbackCalled = true
    }).then(function() {
      expect(callbackCalled).to.be.ok
    })
  })

  it('start/stop events', function (done) {
    // Can be removed in 1.0.0
    var builder = new Builder('fooDir')
    var startWasCalled = 0;
    var stopWasCalled = 0;
    builder.on('start', function() {
      startWasCalled++;
    });

    builder.on('end', function() {
      stopWasCalled++;
    });

    expect(startWasCalled).to.equal(0);
    expect(stopWasCalled).to.equal(0);

    builder.build(function willReadStringTree (dir) {
      expect(startWasCalled).to.equal(1);
      expect(stopWasCalled).to.equal(0);
      expect(dir).to.equal('fooDir')
    }).finally(function() {
      expect(startWasCalled).to.equal(1);
      expect(stopWasCalled).to.equal(1);
      done();
    })
  })
})

describe('getDescription test', function() {
  function FakeBaseNode() {}

  it('annotation is used', function(done) {
    var fakeNode = new FakeBaseNode();
    fakeNode.annotation = 'fakeNode: boo';

    var result = broccoli.getDescription(fakeNode);

    expect(result).to.equal('fakeNode: boo');
    done();
  });

  it('description is used', function(done) {
    var fakeNode = new FakeBaseNode();
    fakeNode.description = 'fakeNode: boo';

    var result = broccoli.getDescription(fakeNode);

    expect(result).to.equal('fakeNode: boo');
    done();
  });

  it('annotation is used over description', function(done) {
    var fakeNode = new FakeBaseNode();
    fakeNode.annotation = 'fakeNode: boo';
    fakeNode.description = 'fakeNode: who';

    var result = broccoli.getDescription(fakeNode);

    expect(result).to.equal('fakeNode: boo');
    done();
  });

  it('plugin name is used when no other description is present', function(done) {
    var fakeNode = new FakeBaseNode();

    var result = broccoli.getDescription(fakeNode);

    expect(result).to.equal('FakeBaseNode');
    done();
  });

  it('string trees description is the path itself', function(done) {
    var fakeNode = 'some/path/here/';

    var result = broccoli.getDescription(fakeNode);

    expect(result).to.equal('some/path/here/');
    done();
  });
});

describe('getPluginName', function() {
  function FakeBaseNode() {}

  it('it returns constructor name', function(done) {
    var fakeNode = new FakeBaseNode();
    var result = broccoli.getPluginName(fakeNode);

    expect(result).to.equal('FakeBaseNode');
    done();
  });

  it('returns undefined for string nodes', function(done) {
    var fakeNode = 'some/path/here/';
    var result = broccoli.getPluginName(fakeNode);

    expect(result).to.equal(undefined);
    done();
  });

  it('returns undefined for POJO nodes', function(done) {
    var fakeNode = {};
    var result = broccoli.getPluginName(fakeNode);

    expect(result).to.equal(undefined);
    done();
  });
});<|MERGE_RESOLUTION|>--- conflicted
+++ resolved
@@ -149,12 +149,8 @@
           expect(true).to.equal(false, 'should not succeed')
           done();
         }).catch(function(reason) {
-<<<<<<< HEAD
-          expect(reason.message).to.equal('Build Canceled')
-=======
-          t.ok(reason.message.indexOf('Build Canceled: Broccoli Builder ran into an error with') !== -1)
-
->>>>>>> 0618deba
+          expect(reason.message).to.contain('Build Canceled: Broccoli Builder ran into an error with')
+
           return cleaner.then(function() {
             expect(tree.cleanupCount).to.equal(1)
             expect(subtree1.cleanupCount).to.equal(0) // never read the second, so we wont clean it up
