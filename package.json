--- conflicted
+++ resolved
@@ -11,10 +11,6 @@
   },
   "dependencies": {
     "hapi": "^2.6.0",
-<<<<<<< HEAD
-    "synchronized": "^0.1.7",
-=======
->>>>>>> ace9a51e
     "glob": "~3.2.6",
     "mkdirp": "^0.3.5",
     "handlebars": "^1.3.0",
