--- conflicted
+++ resolved
@@ -3,10 +3,7 @@
   "description": "Fast client-side asset builder",
   "version": "1.0.0-beta.1",
   "author": "Jo Liss <joliss42@gmail.com>",
-  "main": "lib/builder.js",
-  "files": [
-    "lib"
-  ],
+  "main": "lib/index.js",
   "license": "MIT",
   "keywords": [
     "builder",
@@ -34,10 +31,7 @@
     "mime": "^1.2.11",
     "rimraf": "^2.4.3",
     "rsvp": "^3.0.17",
-<<<<<<< HEAD
     "silent-error": "^1.0.1",
-=======
->>>>>>> 899a227f
     "tmp": "0.0.28",
     "underscore.string": "^3.2.2"
   },
@@ -48,10 +42,7 @@
     "fixturify": "^0.2.0",
     "mocha": "^2.3.3",
     "mocha-jshint": "^2.2.5",
-<<<<<<< HEAD
-=======
     "multidep": "^1.0.1",
->>>>>>> 899a227f
     "sinon": "^1.17.1",
     "sinon-chai": "^2.8.0",
     "symlink-or-copy": "^1.0.1"
@@ -60,10 +51,7 @@
     "node": ">= 0.10.0"
   },
   "scripts": {
-<<<<<<< HEAD
-=======
     "pretest": "multidep test/multidep.json",
->>>>>>> 899a227f
     "test": "mocha"
   }
 }