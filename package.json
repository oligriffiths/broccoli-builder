--- conflicted
+++ resolved
@@ -30,23 +30,15 @@
     "silent-error": "^1.0.1"
   },
   "devDependencies": {
-<<<<<<< HEAD
     "chai": "^3.3.0",
     "chai-as-promised": "^5.1.0",
     "mocha": "^2.3.3",
     "mocha-jshint": "^2.2.3"
-=======
-    "tap": "^0.4.8"
->>>>>>> 4441c901
   },
   "engines": {
     "node": ">= 0.10.0"
   },
   "scripts": {
-<<<<<<< HEAD
     "test": "mocha"
-=======
-    "test": "tap --stderr --timeout 10 ./test/*_test.js"
->>>>>>> 4441c901
   }
 }