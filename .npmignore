logo
<<<<<<< HEAD
test
docs
=======
test/tmp
test/multidep
>>>>>>> 899a227f
<|MERGE_RESOLUTION|>--- conflicted
+++ resolved
@@ -1,8 +1,3 @@
 logo
-<<<<<<< HEAD
-test
-docs
-=======
 test/tmp
-test/multidep
->>>>>>> 899a227f
+test/multidep