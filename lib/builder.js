var RSVP = require('rsvp')
var mapSeries = require('promise-map-series')
var apiCompat = require('./api_compat')
var heimdall = require('heimdalljs');
var SilentError = require('silent-error');

exports.Builder = Builder
function Builder (tree) {
  this.tree = tree
  this.allTreesRead = [] // across all builds
  this._currentStep = undefined;
  this.canceled = false;
}

function wrapStringErrors(reason) {
  var err

  if (typeof reason === 'string') {
    err = new Error(reason + ' [string exception]')
  } else {
    err = reason
  }

  throw err
}

function summarize(node) {
  return {
    directory: node.directory,
    graph: node,
  }
}

RSVP.EventTarget.mixin(Builder.prototype)

Builder.prototype.build = function (willReadStringTree) {
  if (this.canceled) {
    return RSVP.Promise.reject(new Error('cannot build this builder, as it has been previously canceled'));
  }
  var builder = this

  var newTreesRead = []
  var nodeCache = []
  var hasMergedInstantiationStack = false;

  this._currentStep = RSVP.Promise.resolve()
    .then(function () {
      // added for backwards compat. Can be safely removed for 1.0.0
      builder.trigger('start');
      return readAndReturnNodeFor(builder.tree) // call builder.tree.read()
    })
    .then(summarize)
    .finally(appendNewTreesRead)
    .finally(unsetCurrentStep)
    .finally(function() {
      // added for backwards compat. Can be safely removed for 1.0.0
      builder.trigger('end');
    })
    .catch(wrapStringErrors)

  return this._currentStep;

  function unsetCurrentStep() {
    builder._currentStep = null
  }


  function appendNewTreesRead() {
    for (var i = 0; i < newTreesRead.length; i++) {
      if (builder.allTreesRead.indexOf(newTreesRead[i]) === -1) {
        builder.allTreesRead.push(newTreesRead[i])
      }
    }
  }

  // Read the `tree` and return its node, which in particular contains the
  // tree's output directory (node.directory)
  function readAndReturnNodeFor (tree) {
    if (builder.canceled) {
      var canceled = new SilentError('Build Canceled');
      canceled.wasCanceled = true
      return RSVP.Promise.reject(canceled);
    }


    builder.warnIfNecessary(tree)
    tree = builder.wrapIfNecessary(tree)
    var index = newTreesRead.indexOf(tree)
    if (index !== -1) {

      // Return node from cache to deduplicate `.read`
      if (nodeCache[index].directory == null) {
        // node.directory gets set at the very end, so we have found an as-yet
        // incomplete node. This can happen if there is a cycle.
        throw new Error('Tree cycle detected')
      }
      var cachedNode = nodeCache[index];

      heimdall.start({
        name: getDescription(cachedNode.tree),
        broccoliNode: true,
        broccoliId: cachedNode.id,
        broccoliCachedNode: true,
        broccoliPluginName: getPluginName(cachedNode.tree)
      }).stop();

      return RSVP.Promise.resolve(cachedNode)
    }

    var node = new Node(tree);
    var cookie = heimdall.start({
      name: getDescription(tree),
      broccoliNode: true,
      broccoliId: node.id,
      broccoliCachedNode: false,
      broccoliPluginName: getPluginName(tree)
    });

    node.__heimdall__ = heimdall.current;
    // better to use promises via heimdall.node(description, fn)

    // we don't actually support duplicate trees, as such we should likely tag them..
    // and kill the parallel array structure
    newTreesRead.push(tree)
    nodeCache.push(node)

    var treeDirPromise

    if (typeof tree === 'string') {
      treeDirPromise = RSVP.Promise.resolve()
        .then(function () {
          if (willReadStringTree) willReadStringTree(tree)
          return tree
        })
    } else if (!tree || (typeof tree.read !== 'function' && typeof tree.rebuild !== 'function')) {
      throw new Error('Invalid tree found. You must supply a path or an object with a `.read` (deprecated) or `.rebuild` function: ' + getDescription(tree))
    } else {
      var readTreeRunning = false
      treeDirPromise = RSVP.Promise.resolve()
        .then(function () {
          return tree.read(function readTree (subtree) {
            if (readTreeRunning) {
              throw new Error('Parallel readTree call detected; read trees in sequence, e.g. using https://github.com/joliss/promise-map-series')
            }
            readTreeRunning = true

            return RSVP.Promise.resolve()
              .then(function () {
                return readAndReturnNodeFor(subtree) // recurse
              })
              .then(function (childNode) {
                node.addChild(childNode)
                return childNode.directory
              })
              .finally(function () {
                readTreeRunning = false
              })
          })
        }).catch(function(e) {
          if (typeof e === 'object' && e !== null && e.isSilentError) {
            throw e;
          }
          if (!hasMergedInstantiationStack) {
            e.stack = e.stack +  '\n\nThe broccoli plugin was instantiated at: \n' + tree._instantiationStack + '\n\n'
            e.message = 'The Broccoli Plugin: ' + tree + ' failed with:'
            hasMergedInstantiationStack = true
          }
          throw e
        })
        .then(function (dir) {
          if (readTreeRunning) {
            throw new Error('.read returned before readTree finished')
          }

          return dir
        })
    }

    return treeDirPromise
      .then(function (treeDir) {
        cookie.stop();

        if (treeDir == null) throw new Error(tree + ': .read must return a directory')
        node.directory = treeDir
        return node
      })
  }
}

function cleanupTree(tree) {
  if (typeof tree !== 'string') {
    return tree.cleanup()
  }
}

Builder.prototype._cancel = function () {
  this.canceled = true;
  return this._currentStep || RSVP.Promise.resolve();
};

Builder.prototype.cleanup = function () {
  var builder = this;

  return this._cancel().finally(function() {
    return mapSeries(builder.allTreesRead, cleanupTree)
  }).catch(function(e) {
    if (typeof e === 'object' && e !== null && e.wasCanceled) {
      // if the exception is that we canceled, then cancellation was
      // non-exceptional and we can safely recover
    } else {
      throw e;
    }
  });
}

Builder.prototype.wrapIfNecessary = function (tree) {
  if (typeof tree.rebuild === 'function') {
    // Note: We wrap even if the plugin provides a `.read` function, so that
    // its new `.rebuild` function gets called.
    if (!tree.wrappedTree) { // memoize
      tree.wrappedTree = new apiCompat.NewStyleTreeWrapper(tree)
    }
    return tree.wrappedTree
  } else {
    return tree
  }
}

Builder.prototype.warnIfNecessary = function (tree) {
  if (process.env.BROCCOLI_WARN_READ_API &&
      (typeof tree.read === 'function' || typeof tree.rebuild === 'function') &&
      !tree.__broccoliFeatures__ &&
      !tree.suppressDeprecationWarning) {
    if (!this.didPrintWarningIntro) {
      console.warn('[API] Warning: The .read and .rebuild APIs will stop working in the next Broccoli version')
      console.warn('[API] Warning: Use broccoli-plugin instead: https://github.com/broccolijs/broccoli-plugin')
      this.didPrintWarningIntro = true
    }
    console.warn('[API] Warning: Plugin uses .read/.rebuild API: ' + getDescription(tree))
    tree.suppressDeprecationWarning = true
  }
}


var nodeId = 0

function Node(tree, heimdall) {
  this.id = nodeId++
  this.subtrees = []
  this.tree = tree
  this.parents = []
  this.__heimdall__ = heimdall;
}

Node.prototype.addChild = function Node$addChild(child) {
  this.subtrees.push(child)
}

Node.prototype.inspect = function() {
  return 'Node:' + this.id +
    ' subtrees: ' + this.subtrees.length
}

Node.prototype.toJSON = function() {
  var description = getDescription(this.tree)
  var subtrees = this.subtrees.map(function(node) {
    return node.id
  })

  return {
    id: this.id,
    description: description,
    instantiationStack: this.tree._instantiationStack,
    subtrees: subtrees,
  }
}

exports.getPluginName = getPluginName
function getPluginName(tree) {
  // string trees or plain POJO trees don't really have a plugin name
  if (!tree || tree.constructor === String || tree.constructor === Object) {
    return undefined;
  }
  return tree && tree.constructor && tree.constructor !== String && tree.constructor.name
}

exports.getDescription = getDescription
function getDescription (tree) {
  return (tree && tree.annotation) ||
    (tree && tree.description) ||
<<<<<<< HEAD
    (tree && tree.constructor && tree.constructor !== String && tree.constructor.name) ||
=======
    getPluginName(tree) ||
>>>>>>> e7cd5cca
    ('' + tree)
}<|MERGE_RESOLUTION|>--- conflicted
+++ resolved
@@ -288,10 +288,6 @@
 function getDescription (tree) {
   return (tree && tree.annotation) ||
     (tree && tree.description) ||
-<<<<<<< HEAD
-    (tree && tree.constructor && tree.constructor !== String && tree.constructor.name) ||
-=======
     getPluginName(tree) ||
->>>>>>> e7cd5cca
     ('' + tree)
 }