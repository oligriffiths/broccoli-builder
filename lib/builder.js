<<<<<<< HEAD
var RSVP = require('rsvp')
var mapSeries = require('promise-map-series')
var apiCompat = require('./api_compat')
var heimdall = require('heimdalljs');
var SilentError = require('silent-error');
var BroccoliBuildError = require('./broccoli-build-error');

exports.Builder = Builder
function Builder (tree) {
  this.tree = tree
  this.allTreesRead = [] // across all builds
  this._currentStep = undefined;
  this.canceled = false;
  this.isThrown = false;
}
=======
'use strict'

var path = require('path')
var fs = require('fs')
var findup = require('findup-sync')
var RSVP = require('rsvp')
var tmp = require('tmp')
var rimraf = require('rimraf')
var underscoreString = require('underscore.string')
var WatchedDir = require('broccoli-source').WatchedDir


// Build a graph of nodes, referenced by its final output node. Example:
//
// var builder = new Builder(outputNode)
// builder.build()
//   .then(function() {
//     // Build output has been written to builder.outputPath
//   })
//   // To rebuild, call builder.build() repeatedly
//   .finally(function() {
//     // Delete temporary directories
//     builder.cleanup()
//   })
//
// Note that the API of this Builder may change between minor Broccoli
// versions. Backwards compatibility is only guaranteed for plugins, so any
// plugin that works with Broccoli 1.0 will work with 1.x.

exports.Builder = Builder
function Builder(outputNode, options) {
  if (options == null) options = {}
>>>>>>> 899a227f

  this.outputNode = outputNode
  this.tmpdir = options.tmpdir // can be null

  this.unwatchedPaths = []
  this.watchedPaths = []

<<<<<<< HEAD
function summarize(node) {
  return {
    directory: node.directory,
    graph: node,
  }
}
=======
  // nodeWrappers store additional bookkeeping information, such as paths.
  // This array contains them in topological (build) order.
  this.nodeWrappers = []
  // This populates this.nodeWrappers as a side effect
  this.outputNodeWrapper = this.makeNodeWrapper(this.outputNode)
>>>>>>> 899a227f

  this.setupTmpDirs()

<<<<<<< HEAD
Builder.prototype.build = function (willReadStringTree) {
  if (this.canceled) {
    return RSVP.Promise.reject(new Error('cannot build this builder, as it has been previously canceled'));
  }
  var builder = this

  var newTreesRead = []
  var nodeCache = []
  this.isThrown = false;

  this._currentStep = RSVP.Promise.resolve()
    .then(function () {
      // added for backwards compat. Can be safely removed for 1.0.0
      builder.trigger('start');
      return readAndReturnNodeFor(builder.tree) // call builder.tree.read()
    })
    .then(summarize)
    .finally(appendNewTreesRead)
    .finally(unsetCurrentStep)
    .finally(function() {
      // added for backwards compat. Can be safely removed for 1.0.0
      builder.trigger('end');
    })
    .catch(wrapStringErrors)

  return this._currentStep;

  function unsetCurrentStep() {
    builder._currentStep = null
  }

=======
  // Now that temporary directories are set up, we need to run the rest of the
  // constructor in a try/catch block to clean them up if necessary.
  try {

    this.setupNodes()
    this.outputPath = this.outputNodeWrapper.outputPath

  } catch (e) {
    this.cleanup()
    throw e
  }

  this.buildId = 0
}
>>>>>>> 899a227f

Builder.prototype.build = function() {
  // This method essentially does
  //     for each nodeWrapper in this.nodeWrappers
  //       nodeWrapper.build()
  // plus a bunch of bookkeeping.
  var self = this
  this.buildId++
  var promise = RSVP.resolve()
  promise = promise.then(function() { self.trigger('beginBuild') })
  this.nodeWrappers.forEach(function(nw) {
    // We use `.forEach` instead of `for` to close nested functions over `nw`

    // Wipe all buildState objects at the beginning of the build
    nw.buildState = {}

    var startTime
    function beginNode() {
      startTime = process.hrtime()
      self.trigger('beginNode', nw)
    }
    function endNode() {
      if (nw.nodeInfo.nodeType === 'transform') {
        var now = process.hrtime()
        // Build time in milliseconds
        nw.buildState.selfTime = 1000 * ((now[0] - startTime[0]) + (now[1] - startTime[1]) / 1e9)
        nw.buildState.totalTime = nw.buildState.selfTime
        for (var i = 0; i < nw.inputNodeWrappers.length; i++) {
          nw.buildState.totalTime += nw.inputNodeWrappers[i].buildState.totalTime
        }
      } else {
        nw.buildState.selfTime = 0
        nw.buildState.totalTime = 0
      }
      self.trigger('endNode', nw)
    }

<<<<<<< HEAD
  // Read the `tree` and return its node, which in particular contains the
  // tree's output directory (node.directory)
  function readAndReturnNodeFor (tree) {
    if (builder.canceled) {
      var canceled = new SilentError('Build Canceled');
      canceled.wasCanceled = true
      return RSVP.Promise.reject(canceled);
    }


    builder.warnIfNecessary(tree)
    tree = builder.wrapIfNecessary(tree)
    var index = newTreesRead.indexOf(tree)
    if (index !== -1) {

      // Return node from cache to deduplicate `.read`
      if (nodeCache[index].directory == null) {
        // node.directory gets set at the very end, so we have found an as-yet
        // incomplete node. This can happen if there is a cycle.
        throw new Error('Tree cycle detected')
      }
      var cachedNode = nodeCache[index];

      heimdall.start({
        name: getDescription(cachedNode.tree),
        broccoliNode: true,
        broccoliId: cachedNode.id,
        broccoliCachedNode: true,
        broccoliPluginName: getPluginName(cachedNode.tree)
      }).stop();

      return RSVP.Promise.resolve(cachedNode)
    }

    var node = new Node(tree);
    var cookie = heimdall.start({
      name: getDescription(tree),
      broccoliNode: true,
      broccoliId: node.id,
      broccoliCachedNode: false,
      broccoliPluginName: getPluginName(tree)
    });

    node.__heimdall__ = heimdall.current;
    // better to use promises via heimdall.node(description, fn)
=======
    function cleanOutputDirectoryIfNecessary() {
      // It would be so much nicer to have a TransformNodeWrapper subclass,
      // which implements TransformNodeWrapper::build
      if (nw.nodeInfo.nodeType === 'transform' && !nw.nodeInfo.persistentOutput) {
        rimraf.sync(nw.outputPath)
        fs.mkdirSync(nw.outputPath)
      }
    }

    promise = promise
      .then(beginNode)
      .then(function() {
        // We use a nested .then/.catch so that the .catch can only catch errors
        // from this node, but not from previous nodes.
        return RSVP.resolve()
          .then(function() {
            cleanOutputDirectoryIfNecessary()
            return nw.build()
          })
          .finally(endNode)
          .catch(function(err) {
            throw new BuildError(err, nw)
          })
      })
  })
  promise = promise.finally(function() { self.trigger('endBuild') })
  return promise
}

// Destructor-like method. Cleanup is synchronous at the moment, but in the
// future it might return a promise.
Builder.prototype.cleanup = function() {
  this.builderTmpDirCleanup()
}

Builder.prototype.makeNodeWrapper = function(node, _stack) {
  if (_stack == null) _stack = []
  var self = this
>>>>>>> 899a227f

  // Dedupe nodes reachable through multiple paths
  for (var i = 0; i < this.nodeWrappers.length; i++) {
    if (this.nodeWrappers[i].originalNode === node) {
      return this.nodeWrappers[i]
    }
  }

  // Turn string nodes into WatchedDir nodes
  var originalNode = node // keep original (possibly string) node around for deduping
  if (typeof node === 'string') {
    node = new WatchedDir(node, { annotation: 'string node' })
  }

  // Check that `node` is in fact a Broccoli node
  if (node == null || !node.__broccoliGetInfo__) {
    var message = ''
    if (node != null && (typeof node.read === 'function' || typeof node.rebuild === 'function')) {
      var legacyNodeDescription = (node && node.description) ||
        (node && node.constructor && node.constructor.name) ||
        ('' + node)
      message = 'The .read/.rebuild API is no longer supported as of Broccoli 1.0. ' +
        'Plugins must now derive from broccoli-plugin. Got .read/.rebuild based node "' + legacyNodeDescription + '"'
    } else {
<<<<<<< HEAD
      var readTreeRunning = false
      treeDirPromise = RSVP.Promise.resolve()
        .then(function () {
          return tree.read(function readTree (subtree) {
            if (readTreeRunning) {
              throw new Error('Parallel readTree call detected; read trees in sequence, e.g. using https://github.com/joliss/promise-map-series')
            }
            readTreeRunning = true

            return RSVP.Promise.resolve()
              .then(function () {
                return readAndReturnNodeFor(subtree) // recurse
              })
              .then(function (childNode) {
                node.addChild(childNode)
                return childNode.directory
              })
              .finally(function () {
                readTreeRunning = false
              })
          })
        }).catch(function(e) {
          if (typeof e === 'object' && e !== null && e.isSilentError) {
            throw e;
          }

          // because `readAndReturnNodeFor` is recursive
          // it does not make sense to throw multiple build errors,
          // we can just report a failure once.
          if (!builder.isThrown) {
            builder.isThrown = true;
            throw new BroccoliBuildError(e, node)
          }

          throw e
        })
        .then(function (dir) {
          if (readTreeRunning) {
            throw new Error('.read returned before readTree finished')
          }

          return dir
        })
=======
      message = 'Expected Broccoli node, got ' + node
>>>>>>> 899a227f
    }
    if (_stack.length > 0) {
      throw new InvalidNodeError(message + '\nused as input node to ' + _stack[_stack.length-1].label +
        formatInstantiationStack(_stack[_stack.length-1])
      )
    } else {
      throw new InvalidNodeError(message + ' as output node')
    }
  }

<<<<<<< HEAD
    return treeDirPromise
      .then(function (treeDir) {
        cookie.stop();

        if (treeDir == null) throw new Error(tree + ': .read must return a directory')
        node.directory = treeDir
        return node
      })
=======
  var nodeInfo = this.getNodeInfo(node)

  // Compute label, like "Funnel (test suite)"
  var label = nodeInfo.name
  var labelExtras = []
  if (nodeInfo.nodeType === 'source') labelExtras.push(nodeInfo.sourceDirectory)
  if (nodeInfo.annotation != null) labelExtras.push(nodeInfo.annotation)
  if (labelExtras.length > 0) label += ' (' + labelExtras.join('; ') + ')'

  // We start constructing the nodeWrapper here because we'll need the partial
  // nodeWrapper for the _stack. Later we'll add more properties.
  var nodeWrapper = new NodeWrapper
  nodeWrapper.nodeInfo = nodeInfo
  nodeWrapper.originalNode = originalNode
  nodeWrapper.node = node
  nodeWrapper.label = label

  // Detect cycles
  for (i = 0; i < _stack.length; i++) {
    if (_stack[i].node === originalNode) {
      var cycleMessage = 'Cycle in node graph: '
      for (var j = i; j < _stack.length; j++) {
        cycleMessage += _stack[j].label + ' -> '
      }
      cycleMessage += nodeWrapper.label
      throw new BuilderError(cycleMessage)
    }
>>>>>>> 899a227f
  }

  // For 'transform' nodes, recurse into the input nodes; for 'source' nodes,
  // record paths.
  var inputNodeWrappers = []
  if (nodeInfo.nodeType === 'transform') {
    var newStack = _stack.concat([nodeWrapper])
    inputNodeWrappers = nodeInfo.inputNodes.map(function(inputNode) {
      return self.makeNodeWrapper(inputNode, newStack)
    })
  } else { // nodeType === 'source'
    if (nodeInfo.watched) {
      this.watchedPaths.push(nodeInfo.sourceDirectory)
    } else {
      this.unwatchedPaths.push(nodeInfo.sourceDirectory)
    }
  }

<<<<<<< HEAD
Builder.prototype._cancel = function () {
  this.canceled = true;
  return this._currentStep || RSVP.Promise.resolve();
};

Builder.prototype.cleanup = function () {
  var builder = this;

  return this._cancel().finally(function() {
    return mapSeries(builder.allTreesRead, cleanupTree)
  }).catch(function(e) {
    if (typeof e === 'object' && e !== null && e.wasCanceled) {
      // if the exception is that we canceled, then cancellation was
      // non-exceptional and we can safely recover
    } else {
      throw e;
    }
  });
=======
  // All nodeWrappers get an `inputNodeWrappers` array; for 'source' nodes
  // it's empty.
  nodeWrapper.inputNodeWrappers = inputNodeWrappers

  nodeWrapper.id = this.nodeWrappers.length

  // this.nodeWrappers will contain all the node wrappers in topological
  // order, i.e. each node comes after all its input nodes.
  //
  // It's unfortunate that we're mutating this.nodeWrappers as a side effect,
  // but since we work backwards from the output node to discover all the
  // input nodes, it's harder to do a side-effect-free topological sort.
  this.nodeWrappers.push(nodeWrapper)

  return nodeWrapper
>>>>>>> 899a227f
}

// This list of [feature, augmentationFunction] pairs is used to maintain
// backwards compatibility with older broccoli-plugin versions.
//
// If a plugin doesn't support `feature`, then `augmentationFunction` is
// called on its node info (as returned by node.__broccoliGetInfo__())
// in order to bring the interface up-to-date. If a plugin is missing several
// features, each `augmentationFunction` is applied in succession.
//
// Note that feature flags are not independent; every feature flag requires
// the earlier flags to be set as well.
//
// Add new features to the bottom of the list.
var augmenters = [
  [
    'persistentOutputFlag', function(nodeInfo) {
      nodeInfo.persistentOutput = false
    }
  ], [
    'sourceDirectories', function(nodeInfo) {
      nodeInfo.nodeType = 'transform'
    }
  ]
]

Builder.prototype.features = {}
for (var i = 0; i < augmenters.length; i++) {
  Builder.prototype.features[augmenters[i][0]] = true
}

Builder.prototype.getNodeInfo = function(node) {
  var features = {}

  // Discover features we have in common
  for (var i = 0; i < augmenters.length; i++) {
    var feature = augmenters[i][0]
    if (!node.__broccoliFeatures__[feature]) {
      break
    }
    features[feature] = true
  }

  // Get the node info. Note that we're passing the builder's full
  // feature set (`this.features`) rather than the smaller feature set we're
  // mimicking (`features`). This is a fairly arbitrary choice, but it's
  // easier to implement, and it usually won't make a difference because the
  // Plugin class won't care about features it doesn't know about.
  var nodeInfo = node.__broccoliGetInfo__(this.features)

  // Augment the interface with the new features that the plugin doesn't support
  for (; i < augmenters.length; i++) {
    var fn = augmenters[i][1]
    // Use prototypal inheritance to avoid mutating other people's objects
    nodeInfo = Object.create(nodeInfo)
    fn(nodeInfo)
  }

  // We generally trust the nodeInfo to be valid, but unexpected
  // nodeTypes could break our code paths really badly, and some of those
  // paths call rimraf, so we check that to be safe.
  if (nodeInfo.nodeType !== 'transform' && nodeInfo.nodeType !== 'source') {
    throw new Error('Assertion error: Unexpected nodeType: ' + nodeInfo.nodeType)
  }

<<<<<<< HEAD
function Node(tree, heimdall) {
  this.id = nodeId++
  this.subtrees = []
  this.tree = tree
  this.parents = []
  this.__heimdall__ = heimdall;
  // mimic information that `broccoliNodeInfo` returns
  this.info = {
    name: getPluginName(tree),
    annotation: getDescription(tree)
  }
=======
  return nodeInfo
>>>>>>> 899a227f
}

Builder.prototype.setupTmpDirs = function() {
  // Create temporary directories for each node:
  //
  // out-01-someplugin/
  // out-02-otherplugin/
  // cache-01-someplugin/
  // cache-02-otherplugin/
  //
  // Here's an alternative directory structure we might consider (it's not
  // clear which structure makes debugging easier):
  //
  //   01/
  //     out/
  //     cache/
  //     in-01 -> ... // symlink for convenience
  //     in-02 -> ...
  //   02/
  //     ...
  var tmpobj = tmp.dirSync({ prefix: 'broccoli-', unsafeCleanup: true, dir: this.tmpdir })
  this.builderTmpDir = tmpobj.name
  this.builderTmpDirCleanup = tmpobj.removeCallback
  for (var i = 0; i < this.nodeWrappers.length; i++) {
    var nodeWrapper = this.nodeWrappers[i]
    if (nodeWrapper.nodeInfo.nodeType === 'transform') {
      nodeWrapper.inputPaths = nodeWrapper.inputNodeWrappers.map(function(nw) {
        return nw.outputPath
      })
      nodeWrapper.outputPath = this.mkTmpDir(nodeWrapper, 'out')
      nodeWrapper.cachePath = this.mkTmpDir(nodeWrapper, 'cache')
    } else { // nodeType === 'source'
      // We could name this .sourcePath, but with .outputPath the code is simpler.
      nodeWrapper.outputPath = nodeWrapper.nodeInfo.sourceDirectory
    }
  }
}

<<<<<<< HEAD
Node.prototype.inspect = function() {
  return 'Node:' + this.id +
    ' subtrees: ' + this.subtrees.length
=======
Builder.prototype.mkTmpDir = function(nodeWrapper, type) {
  // slugify turns fooBar into foobar, so we call underscored first to
  // preserve word boundaries
  var suffix = underscoreString.underscored(nodeWrapper.label.substr(0, 60))
  suffix = underscoreString.slugify(suffix).replace(/-/g, '_')
  var paddedIndex = underscoreString.pad('' + nodeWrapper.id, ('' + this.nodeWrappers.length).length, '0')
  var dirname = type + '-' + paddedIndex + '-' + suffix
  var tmpDir = path.join(this.builderTmpDir, dirname)
  fs.mkdirSync(tmpDir)
  return tmpDir
>>>>>>> 899a227f
}

Builder.prototype.setupNodes = function() {
  for (var i = 0; i < this.nodeWrappers.length; i++) {
    var nw = this.nodeWrappers[i]
    try {
      if (nw.nodeInfo.nodeType === 'transform') {
        nw.nodeInfo.setup(this.features, {
          inputPaths: nw.inputPaths,
          outputPath: nw.outputPath,
          cachePath: nw.cachePath
        })
        var callbackObject = nw.nodeInfo.getCallbackObject()
        nw.build = callbackObject.build.bind(callbackObject)
      } else { // nodeType === 'source'
        nw.build = this.checkDirectoryExistence.bind(this, nw.nodeInfo.sourceDirectory)
      }
    } catch (err) {
      // Rethrow, reporting instantiation stack of offending node
      throw new NodeSetupError(err, nw)
    }
  }
}

<<<<<<< HEAD
  return {
    id: this.id,
    description: description,
    instantiationStack: this.tree._instantiationStack,
    subtrees: subtrees,
  }
}

exports.getPluginName = getPluginName
function getPluginName(tree) {
  // string trees or plain POJO trees don't really have a plugin name
  if (!tree || tree.constructor === String || tree.constructor === Object) {
    return undefined;
  }
  return tree && tree.constructor && tree.constructor !== String && tree.constructor.name
}

exports.getDescription = getDescription
function getDescription (tree) {
  return (tree && tree.annotation) ||
    (tree && tree.description) ||
    getPluginName(tree) ||
    ('' + tree)
=======
Builder.prototype.checkDirectoryExistence = function(sourcePath) {
  try {
    if (!fs.statSync(sourcePath).isDirectory()) {
      throw new Error('Not a directory')
    }
  } catch (err) {
    err.file = sourcePath
    // fs.stat augments error message with file name, but that's redundant
    // with our err.file, so we strip it
    err.message = err.message.replace(/, stat '[^'\n]*'$/m, '')
    throw err
  }
}

RSVP.EventTarget.mixin(Builder.prototype)


exports.loadBrocfile = loadBrocfile
function loadBrocfile () {
  var brocfile = findup('Brocfile.js', {
    nocase: true
  })

  if (brocfile == null) throw new Error('Brocfile.js not found')

  var baseDir = path.dirname(brocfile)

  // The chdir should perhaps live somewhere else and not be a side effect of
  // this function, or go away entirely
  process.chdir(baseDir)

  var tree = require(brocfile)

  return tree
}


// Base class for builder errors
Builder.BuilderError = BuilderError
BuilderError.prototype = Object.create(Error.prototype)
BuilderError.prototype.constructor = BuilderError
function BuilderError(message) {
  // Subclassing Error in ES5 is non-trivial because reasons, so we need this
  // extra constructor logic from http://stackoverflow.com/a/17891099/525872.
  // Once we use ES6 classes we can get rid of this code (maybe except for
  // .name - see https://code.google.com/p/chromium/issues/detail?id=542707).
  // Note that ES5 subclasses of BuilderError don't in turn need any special
  // code.
  var temp = Error.apply(this, arguments)
  // Need to assign temp.name for correct error class in .stack and .message
  temp.name = this.name = this.constructor.name
  this.stack = temp.stack
  this.message = temp.message
}

Builder.InvalidNodeError = InvalidNodeError
InvalidNodeError.prototype = Object.create(BuilderError.prototype)
InvalidNodeError.prototype.constructor = InvalidNodeError
function InvalidNodeError(message) {
  BuilderError.call(this, message)
}

Builder.NodeSetupError = NodeSetupError
NodeSetupError.prototype = Object.create(BuilderError.prototype)
NodeSetupError.prototype.constructor = NodeSetupError
function NodeSetupError(originalError, nodeWrapper) {
  if (nodeWrapper == null) { // Chai calls new NodeSetupError() :(
    BuilderError.call(this)
    return
  }
  originalError = wrapPrimitiveErrors(originalError)
  var message = originalError.message +
    '\nat ' + nodeWrapper.label +
    formatInstantiationStack(nodeWrapper)
  BuilderError.call(this, message)
  // The stack will have the original exception name, but that's OK
  this.stack = originalError.stack
}

Builder.BuildError = BuildError
BuildError.prototype = Object.create(BuilderError.prototype)
BuildError.prototype.constructor = BuildError
function BuildError(originalError, nodeWrapper) {
  if (nodeWrapper == null) { // for Chai
    BuilderError.call(this)
    return
  }

  originalError = wrapPrimitiveErrors(originalError)

  // Create heavily augmented message for easy printing to the terminal. Web
  // interfaces should refer to broccoliPayload.originalError.message instead.
  var fileSnippet = ''
  if (originalError.file != null) {
    fileSnippet = originalError.file
    if (originalError.line != null) {
      fileSnippet += ':' + originalError.line
      if (originalError.column != null) {
        // .column is zero-indexed
        fileSnippet += ':' + (originalError.column + 1)
      }
    }
    fileSnippet += ': '
  }
  var instantiationStack = ''
  if (originalError.file == null) {
    // We want to report the instantiation stack only for "unexpected" errors
    // (bugs, internal errors), but not for compiler errors and such. For now,
    // the presence of `.file` serves as a heuristic to distinguish between
    // those cases.
    instantiationStack = formatInstantiationStack(nodeWrapper)
  }
  var message = fileSnippet + originalError.message +
    (originalError.treeDir ? '\n        in ' + originalError.treeDir : '') +
    '\n        at ' + nodeWrapper.label +
    instantiationStack

  BuilderError.call(this, message)
  this.stack = originalError.stack

  // This error API can change between minor Broccoli version bumps
  this.broccoliPayload = {
    originalError: originalError,
    // node info
    nodeId: nodeWrapper.id,
    nodeLabel: nodeWrapper.label,
    nodeName: nodeWrapper.nodeInfo.name,
    nodeAnnotation: nodeWrapper.nodeInfo.annotation,
    instantiationStack: nodeWrapper.nodeInfo.instantiationStack,
    // error location (if any)
    location: {
      file: originalError.file,
      treeDir: originalError.treeDir,
      line: originalError.line,
      column: originalError.column
    }
  }
}

Builder.NodeWrapper = NodeWrapper
function NodeWrapper() {
}

NodeWrapper.prototype.toString = function() {
  var hint
  if (this.nodeInfo.nodeType === 'transform') {
    hint = this.label
    if (this.inputNodeWrappers) { // a bit defensive to deal with partially-constructed node wrappers
      hint += ' inputNodeWrappers:[' + this.inputNodeWrappers.map(function(nw) { return nw.id }) + ']'
    }
    hint += ' at ' + this.outputPath
    if (this.buildState) {
      hint += ' (' + Math.round(this.buildState.selfTime) + ' ms)'
    }
  } else { // nodeType === 'source'
    hint = this.nodeInfo.sourceDirectory +
      (this.nodeInfo.watched ? '' : ' (unwatched)')
  }
  return '[NodeWrapper:' + this.id + ' ' + hint + ']'
}

NodeWrapper.prototype.toJSON = function() {
  return undefinedToNull({
    id: this.id,
    nodeInfo: nodeInfoToJSON(this.nodeInfo),
    buildState: this.buildState || null,
    label: this.label,
    inputNodeWrappers: this.inputNodeWrappers.map(function(nw) { return nw.id }),
    cachePath: this.cachePath,
    outputPath: this.outputPath
    // leave out node, originalNode, inputPaths (redundant), build
  })
}

function nodeInfoToJSON(nodeInfo) {
  if (nodeInfo.nodeType === 'transform') {
    return undefinedToNull({
      nodeType: 'transform',
      name: nodeInfo.name,
      annotation: nodeInfo.annotation,
      persistentOutput: nodeInfo.persistentOutput
      // leave out instantiationStack (too long), inputNodes, and callbacks
    })
  } else { // nodeType === 'source'
    return undefinedToNull({
      nodeType: 'source',
      sourceDirectory: nodeInfo.sourceDirectory,
      watched: nodeInfo.watched,
      name: nodeInfo.name,
      annotation: nodeInfo.annotation,
      // leave out instantiationStack
    })
  }
}

// Replace all `undefined` values with `null`, so that they show up in JSON output
function undefinedToNull(obj) {
  for (var key in obj) {
    if (obj.hasOwnProperty(key) && obj[key] === undefined) {
      obj[key] = null
    }
  }
  return obj
}

function wrapPrimitiveErrors(err) {
  if (err !== null && typeof err === 'object') {
    return err
  } else {
    // We could augment the message with " [string exception]" to indicate
    // that the stack trace is not useful, or even set the .stack to null.
    return new Error(err + '')
  }
}

function formatInstantiationStack(nodeWrapper) {
  return '\n-~- created here: -~-\n' + nodeWrapper.nodeInfo.instantiationStack + '\n-~- (end) -~-'
>>>>>>> 899a227f
}<|MERGE_RESOLUTION|>--- conflicted
+++ resolved
@@ -1,20 +1,3 @@
-<<<<<<< HEAD
-var RSVP = require('rsvp')
-var mapSeries = require('promise-map-series')
-var apiCompat = require('./api_compat')
-var heimdall = require('heimdalljs');
-var SilentError = require('silent-error');
-var BroccoliBuildError = require('./broccoli-build-error');
-
-exports.Builder = Builder
-function Builder (tree) {
-  this.tree = tree
-  this.allTreesRead = [] // across all builds
-  this._currentStep = undefined;
-  this.canceled = false;
-  this.isThrown = false;
-}
-=======
 'use strict'
 
 var path = require('path')
@@ -47,7 +30,6 @@
 exports.Builder = Builder
 function Builder(outputNode, options) {
   if (options == null) options = {}
->>>>>>> 899a227f
 
   this.outputNode = outputNode
   this.tmpdir = options.tmpdir // can be null
@@ -55,56 +37,14 @@
   this.unwatchedPaths = []
   this.watchedPaths = []
 
-<<<<<<< HEAD
-function summarize(node) {
-  return {
-    directory: node.directory,
-    graph: node,
-  }
-}
-=======
   // nodeWrappers store additional bookkeeping information, such as paths.
   // This array contains them in topological (build) order.
   this.nodeWrappers = []
   // This populates this.nodeWrappers as a side effect
   this.outputNodeWrapper = this.makeNodeWrapper(this.outputNode)
->>>>>>> 899a227f
 
   this.setupTmpDirs()
 
-<<<<<<< HEAD
-Builder.prototype.build = function (willReadStringTree) {
-  if (this.canceled) {
-    return RSVP.Promise.reject(new Error('cannot build this builder, as it has been previously canceled'));
-  }
-  var builder = this
-
-  var newTreesRead = []
-  var nodeCache = []
-  this.isThrown = false;
-
-  this._currentStep = RSVP.Promise.resolve()
-    .then(function () {
-      // added for backwards compat. Can be safely removed for 1.0.0
-      builder.trigger('start');
-      return readAndReturnNodeFor(builder.tree) // call builder.tree.read()
-    })
-    .then(summarize)
-    .finally(appendNewTreesRead)
-    .finally(unsetCurrentStep)
-    .finally(function() {
-      // added for backwards compat. Can be safely removed for 1.0.0
-      builder.trigger('end');
-    })
-    .catch(wrapStringErrors)
-
-  return this._currentStep;
-
-  function unsetCurrentStep() {
-    builder._currentStep = null
-  }
-
-=======
   // Now that temporary directories are set up, we need to run the rest of the
   // constructor in a try/catch block to clean them up if necessary.
   try {
@@ -119,7 +59,6 @@
 
   this.buildId = 0
 }
->>>>>>> 899a227f
 
 Builder.prototype.build = function() {
   // This method essentially does
@@ -157,53 +96,6 @@
       self.trigger('endNode', nw)
     }
 
-<<<<<<< HEAD
-  // Read the `tree` and return its node, which in particular contains the
-  // tree's output directory (node.directory)
-  function readAndReturnNodeFor (tree) {
-    if (builder.canceled) {
-      var canceled = new SilentError('Build Canceled');
-      canceled.wasCanceled = true
-      return RSVP.Promise.reject(canceled);
-    }
-
-
-    builder.warnIfNecessary(tree)
-    tree = builder.wrapIfNecessary(tree)
-    var index = newTreesRead.indexOf(tree)
-    if (index !== -1) {
-
-      // Return node from cache to deduplicate `.read`
-      if (nodeCache[index].directory == null) {
-        // node.directory gets set at the very end, so we have found an as-yet
-        // incomplete node. This can happen if there is a cycle.
-        throw new Error('Tree cycle detected')
-      }
-      var cachedNode = nodeCache[index];
-
-      heimdall.start({
-        name: getDescription(cachedNode.tree),
-        broccoliNode: true,
-        broccoliId: cachedNode.id,
-        broccoliCachedNode: true,
-        broccoliPluginName: getPluginName(cachedNode.tree)
-      }).stop();
-
-      return RSVP.Promise.resolve(cachedNode)
-    }
-
-    var node = new Node(tree);
-    var cookie = heimdall.start({
-      name: getDescription(tree),
-      broccoliNode: true,
-      broccoliId: node.id,
-      broccoliCachedNode: false,
-      broccoliPluginName: getPluginName(tree)
-    });
-
-    node.__heimdall__ = heimdall.current;
-    // better to use promises via heimdall.node(description, fn)
-=======
     function cleanOutputDirectoryIfNecessary() {
       // It would be so much nicer to have a TransformNodeWrapper subclass,
       // which implements TransformNodeWrapper::build
@@ -242,7 +134,6 @@
 Builder.prototype.makeNodeWrapper = function(node, _stack) {
   if (_stack == null) _stack = []
   var self = this
->>>>>>> 899a227f
 
   // Dedupe nodes reachable through multiple paths
   for (var i = 0; i < this.nodeWrappers.length; i++) {
@@ -267,53 +158,7 @@
       message = 'The .read/.rebuild API is no longer supported as of Broccoli 1.0. ' +
         'Plugins must now derive from broccoli-plugin. Got .read/.rebuild based node "' + legacyNodeDescription + '"'
     } else {
-<<<<<<< HEAD
-      var readTreeRunning = false
-      treeDirPromise = RSVP.Promise.resolve()
-        .then(function () {
-          return tree.read(function readTree (subtree) {
-            if (readTreeRunning) {
-              throw new Error('Parallel readTree call detected; read trees in sequence, e.g. using https://github.com/joliss/promise-map-series')
-            }
-            readTreeRunning = true
-
-            return RSVP.Promise.resolve()
-              .then(function () {
-                return readAndReturnNodeFor(subtree) // recurse
-              })
-              .then(function (childNode) {
-                node.addChild(childNode)
-                return childNode.directory
-              })
-              .finally(function () {
-                readTreeRunning = false
-              })
-          })
-        }).catch(function(e) {
-          if (typeof e === 'object' && e !== null && e.isSilentError) {
-            throw e;
-          }
-
-          // because `readAndReturnNodeFor` is recursive
-          // it does not make sense to throw multiple build errors,
-          // we can just report a failure once.
-          if (!builder.isThrown) {
-            builder.isThrown = true;
-            throw new BroccoliBuildError(e, node)
-          }
-
-          throw e
-        })
-        .then(function (dir) {
-          if (readTreeRunning) {
-            throw new Error('.read returned before readTree finished')
-          }
-
-          return dir
-        })
-=======
       message = 'Expected Broccoli node, got ' + node
->>>>>>> 899a227f
     }
     if (_stack.length > 0) {
       throw new InvalidNodeError(message + '\nused as input node to ' + _stack[_stack.length-1].label +
@@ -324,16 +169,6 @@
     }
   }
 
-<<<<<<< HEAD
-    return treeDirPromise
-      .then(function (treeDir) {
-        cookie.stop();
-
-        if (treeDir == null) throw new Error(tree + ': .read must return a directory')
-        node.directory = treeDir
-        return node
-      })
-=======
   var nodeInfo = this.getNodeInfo(node)
 
   // Compute label, like "Funnel (test suite)"
@@ -361,7 +196,6 @@
       cycleMessage += nodeWrapper.label
       throw new BuilderError(cycleMessage)
     }
->>>>>>> 899a227f
   }
 
   // For 'transform' nodes, recurse into the input nodes; for 'source' nodes,
@@ -380,26 +214,6 @@
     }
   }
 
-<<<<<<< HEAD
-Builder.prototype._cancel = function () {
-  this.canceled = true;
-  return this._currentStep || RSVP.Promise.resolve();
-};
-
-Builder.prototype.cleanup = function () {
-  var builder = this;
-
-  return this._cancel().finally(function() {
-    return mapSeries(builder.allTreesRead, cleanupTree)
-  }).catch(function(e) {
-    if (typeof e === 'object' && e !== null && e.wasCanceled) {
-      // if the exception is that we canceled, then cancellation was
-      // non-exceptional and we can safely recover
-    } else {
-      throw e;
-    }
-  });
-=======
   // All nodeWrappers get an `inputNodeWrappers` array; for 'source' nodes
   // it's empty.
   nodeWrapper.inputNodeWrappers = inputNodeWrappers
@@ -415,7 +229,6 @@
   this.nodeWrappers.push(nodeWrapper)
 
   return nodeWrapper
->>>>>>> 899a227f
 }
 
 // This list of [feature, augmentationFunction] pairs is used to maintain
@@ -481,21 +294,7 @@
     throw new Error('Assertion error: Unexpected nodeType: ' + nodeInfo.nodeType)
   }
 
-<<<<<<< HEAD
-function Node(tree, heimdall) {
-  this.id = nodeId++
-  this.subtrees = []
-  this.tree = tree
-  this.parents = []
-  this.__heimdall__ = heimdall;
-  // mimic information that `broccoliNodeInfo` returns
-  this.info = {
-    name: getPluginName(tree),
-    annotation: getDescription(tree)
-  }
-=======
   return nodeInfo
->>>>>>> 899a227f
 }
 
 Builder.prototype.setupTmpDirs = function() {
@@ -534,11 +333,6 @@
   }
 }
 
-<<<<<<< HEAD
-Node.prototype.inspect = function() {
-  return 'Node:' + this.id +
-    ' subtrees: ' + this.subtrees.length
-=======
 Builder.prototype.mkTmpDir = function(nodeWrapper, type) {
   // slugify turns fooBar into foobar, so we call underscored first to
   // preserve word boundaries
@@ -549,7 +343,6 @@
   var tmpDir = path.join(this.builderTmpDir, dirname)
   fs.mkdirSync(tmpDir)
   return tmpDir
->>>>>>> 899a227f
 }
 
 Builder.prototype.setupNodes = function() {
@@ -574,31 +367,6 @@
   }
 }
 
-<<<<<<< HEAD
-  return {
-    id: this.id,
-    description: description,
-    instantiationStack: this.tree._instantiationStack,
-    subtrees: subtrees,
-  }
-}
-
-exports.getPluginName = getPluginName
-function getPluginName(tree) {
-  // string trees or plain POJO trees don't really have a plugin name
-  if (!tree || tree.constructor === String || tree.constructor === Object) {
-    return undefined;
-  }
-  return tree && tree.constructor && tree.constructor !== String && tree.constructor.name
-}
-
-exports.getDescription = getDescription
-function getDescription (tree) {
-  return (tree && tree.annotation) ||
-    (tree && tree.description) ||
-    getPluginName(tree) ||
-    ('' + tree)
-=======
 Builder.prototype.checkDirectoryExistence = function(sourcePath) {
   try {
     if (!fs.statSync(sourcePath).isDirectory()) {
@@ -816,5 +584,4 @@
 
 function formatInstantiationStack(nodeWrapper) {
   return '\n-~- created here: -~-\n' + nodeWrapper.nodeInfo.instantiationStack + '\n-~- (end) -~-'
->>>>>>> 899a227f
 }